--- conflicted
+++ resolved
@@ -11,13 +11,8 @@
 from sqlalchemy.engine import Engine
 
 from dbsync.lang import *
-<<<<<<< HEAD
-from dbsync.utils import get_pk, query_model, copy, null_mutex
+from dbsync.utils import get_pk, query_model, copy, QueryWrapper
 from dbsync.models import Operation, Version
-=======
-from dbsync.utils import get_pk, query_model, copy, QueryWrapper
-from dbsync.models import ContentType, Operation, Version
->>>>>>> 584cf2de
 from dbsync import dialects
 from dbsync.logs import get_logger
 
