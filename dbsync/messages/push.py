--- conflicted
+++ resolved
@@ -143,25 +143,6 @@
         return node is not None and \
             self.key == hashlib.sha512(node.secret + self._portion()).hexdigest()
 
-<<<<<<< HEAD
-    def _add_operation(self, op, session, include_extensions=True):
-        model = op.tracked_model
-        if model is None:
-            raise ValueError("operation linked to model %s "\
-                                 "which isn't being tracked" % model)
-        if model not in pushed_models: return self
-        obj = query_model(session, model).\
-            filter_by(**{get_pk(model): op.row_id}).first() \
-            if op.command != 'd' else None
-        self.operations.append(op)
-        if obj is not None:
-            self.add_object(obj, include_extensions=include_extensions)
-            # parent objects aren't added, because the merge (and it's
-            # conflicts) ocurr solely on the pull operation
-        return self
-
-=======
->>>>>>> d8fd46d8
     @session_closing
     def add_unversioned_operations(self, session=None, include_extensions=True):
         """
@@ -176,8 +157,7 @@
                                  "to model not currently being tracked")
         required_objects = {}
         for op in operations:
-            mname = op.content_type.model_name
-            model = synched_models.get(mname)
+            model = op.tracked_model
             if model not in pushed_models: continue
             self.operations.append(op)
             if op.command != 'd':
