--- conflicted
+++ resolved
@@ -139,14 +139,8 @@
         return node is not None and \
             self.key == hashlib.sha512(node.secret + self._portion()).hexdigest()
 
-<<<<<<< HEAD
-    def _add_operation(self, op, session):
+    def _add_operation(self, op, session, include_extensions=True):
         model = op.tracked_model
-=======
-    def _add_operation(self, op, session, include_extensions=True):
-        mname = op.content_type.model_name
-        model = synched_models.get(mname, None)
->>>>>>> 8ba14986
         if model is None:
             raise ValueError("operation linked to model %s "\
                                  "which isn't being tracked" % model)
@@ -159,12 +153,6 @@
             self.add_object(obj, include_extensions=include_extensions)
             # parent objects aren't added, because the merge (and it's
             # conflicts) ocurr solely on the pull operation
-<<<<<<< HEAD
-=======
-
-            # for parent in parent_objects(obj, synched_models.values(), session):
-            #     self.add_object(parent, include_extensions=include_extensions)
->>>>>>> 8ba14986
         return self
 
     def add_unversioned_operations(self, session=None, include_extensions=True):
