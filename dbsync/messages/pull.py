"""
Pull message and related.
"""

import datetime

from sqlalchemy import types
from dbsync.utils import (
    properties_dict,
    object_from_dict,
    get_pk,
    parent_objects,
    query_model)
from dbsync.lang import *

from dbsync.core import (
    session_closing,
    synched_models,
    pulled_models,
    get_latest_version_id)
from dbsync.models import Operation, Version
from dbsync.messages.base import MessageQuery, BaseMessage
from dbsync.messages.codecs import encode, encode_dict, decode, decode_dict


class PullMessage(BaseMessage):
    """
    A pull message.

    A pull message can be queried over by version, operation or model,
    and can be filtered multiple times.

    It can be instantiated from a raw data dictionary, or can be made
    empty and filled later with specific methods (``add_version``,
    ``add_operation``, ``add_object``).
    """

    #: Datetime of creation.
    created = None

    #: List of operations to perform in the node.
    operations = None

    #: List of versions being pulled.
    versions = None

    def __init__(self, raw_data=None):
        """
        *raw_data* must be a python dictionary, normally the
        product of JSON decoding. If not given, the message will be
        empty and should be filled with the appropriate methods
        (add_*).
        """
        super(PullMessage, self).__init__(raw_data)
        if raw_data is not None:
            self._build_from_raw(raw_data)
        else:
            self.created = datetime.datetime.now()
            self.operations = []
            self.versions = []

    def _build_from_raw(self, data):
        self.created = decode(types.DateTime())(data['created'])
        self.operations = map(partial(object_from_dict, Operation),
                              imap(decode_dict(Operation), data['operations']))
        self.versions = map(partial(object_from_dict, Version),
                            imap(decode_dict(Version), data['versions']))

    def query(self, model):
        "Returns a query object for this message."
        return MessageQuery(
            model,
            dict(self.payload, **{
                    'models.Operation': self.operations,
                    'models.Version': self.versions}))

    def to_json(self):
        """
        Returns a JSON-friendly python dictionary. Structure::

            created: datetime,
            operations: list of operations,
            versions: list of versions,
            payload: dictionary with lists of objects mapped to model names
        """
        encoded = super(PullMessage, self).to_json()
        encoded['created'] = encode(types.DateTime())(self.created)
        encoded['operations'] = map(encode_dict(Operation),
                                    imap(properties_dict, self.operations))
        encoded['versions'] = map(encode_dict(Version),
                                  imap(properties_dict, self.versions))
        return encoded

    @session_closing
    def add_operation(self, op, swell=True, session=None):
        """
        Adds an operation to the message, including the required
        object if it's possible to include it.

        If *swell* is given and set to ``False``, the operation and
        object will be added bare, without parent objects. Otherwise,
        the parent objects will be added to aid in conflict
        resolution.

        A delete operation doesn't include the associated object. If
        *session* is given, the procedure won't instantiate a new
        session.

        This operation might fail, (due to database inconsitency) in
        which case the internal state of the message won't be affected
        (i.e. it won't end in an inconsistent state).

        DEPRECATED in favor of `fill_for`
        """
        model = op.tracked_model
        if model is None:
            raise ValueError("operation linked to model %s "\
                                 "which isn't being tracked" % model)
        if model not in pulled_models:
            return self
        obj = query_model(session, model).\
            filter_by(**{get_pk(model): op.row_id}).first() \
            if op.command != 'd' else None
        self.operations.append(op)
        # if the object isn't there it's because the operation is old,
        # and should be able to be compressed out when performing the
        # conflict resolution phase
        if obj is not None:
            self.add_object(obj)
            if swell:
                # add parent objects to resolve possible conflicts in merge
                for parent in parent_objects(obj, synched_models.models.keys(),
                                             session):
                    self.add_object(parent)
        return self

    @session_closing
    def add_version(self, v, swell=True, session=None):
        """
        Adds a version to the message, and all associated
        operations and objects.

        This method will either fail and leave the message instance as
        if nothing had happened, or it will succeed and return the
        modified message.

        DEPRECATED in favor of `fill_for`
        """
        for op in v.operations:
            if op.content_type_id not in synched_models.ids:
                raise ValueError("version includes operation linked "\
                                 "to model not currently being tracked", op)
<<<<<<< HEAD
        closeit = session is None
        session = Session() if closeit else session
=======

        # if any(op.content_type.model_name not in synched_models
        #        for op in v.operations):
        #     raise ValueError("version includes operation linked "\
        #                          "to model not currently being tracked", bad_op)
>>>>>>> aacf56e4
        self.versions.append(v)
        for op in v.operations:
            self.add_operation(op, swell=swell, session=session)
        return self

    @session_closing
    def fill_for(self, request, swell=False, include_extensions=True,
                 session=None):
        """
        Fills this pull message (response) with versions, operations
        and objects, for the given request (PullRequestMessage).

        Ideally, this method of filling the PullMessage will avoid
        bloating it with parent objects when these aren't required by
        the client node. This effectively means detecting the
        'reversed_dependency_conflicts'
        (:func:`client.conflicts.find_reversed_dependency_conflicts`)
        on the server. This 'smart filling' is disabled if *swell* is
        ``True``.

        *include_extensions* dictates whether the pull message will
        include model extensions or not.
        """
        assert isinstance(request, PullRequestMessage), "invalid request"
<<<<<<< HEAD
        session = Session()
=======
        cts = session.query(ContentType).all()
>>>>>>> aacf56e4
        versions = session.query(Version)
        if request.latest_version_id is not None:
            versions = versions.\
                filter(Version.version_id > request.latest_version_id)
        for v in versions:
            self.versions.append(v)
            for op in v.operations:
                model = op.tracked_model
                if model is None:
                    raise ValueError("operation linked to model %s "\
                                         "which isn't being tracked" % model)
                if model not in pulled_models: continue
                obj = query_model(session, model).\
                    filter_by(**{get_pk(model): op.row_id}).first() \
                    if op.command != 'd' else None
                self.operations.append(op)
                if obj is None: continue
                self.add_object(obj, include_extensions=include_extensions)
                # add parent objects to resolve conflicts in merge
                for parent in parent_objects(obj, synched_models.models.keys(),
                                             session, only_pk=True):
                    if swell or \
                            any(local_op.references(parent)
                                for local_op in request.operations
                                if local_op.command == 'd'):
                        session.expire(parent) # load all attributes at once
                        self.add_object(
                            parent, include_extensions=include_extensions)
        return self


class PullRequestMessage(BaseMessage):
    """
    A pull request message.

    The message includes information for the server to decide whether
    it should send back related (parent) objects to those directly
    involved, for use in conflict resolution, or not. This is used to
    allow for thinner PullMessage(s) to be built, through the
    add_version and add_operation methods.
    """

    #: List of operation the node has performed since the last
    #  synchronization. If empty, the pull is a full 'fast-forward'
    #  thin procedure.
    operations = None

    #: The identifier used to select the operations to be included in
    #  the pull response.
    latest_version_id = None

    def __init__(self, raw_data=None):
        """
        *raw_data* must be a python dictionary. If not given, the
        message should be filled with the or
        add_unversioned_operations method.
        """
        super(PullRequestMessage, self).__init__(raw_data)
        if raw_data is not None:
            self._build_from_raw(raw_data)
        else:
            self.latest_version_id = get_latest_version_id()
            self.operations = []

    def _build_from_raw(self, data):
        self.operations = map(partial(object_from_dict, Operation),
                              imap(decode_dict(Operation), data['operations']))
        self.latest_version_id = decode(types.Integer())(
            data['latest_version_id'])

    def query(self, model):
        "Returns a query object for this message."
        return MessageQuery(
            model,
            dict(self.payload, **{'models.Operation': self.operations}))

    def to_json(self):
        "Returns a JSON-friendly python dictionary."
        encoded = super(PullRequestMessage, self).to_json()
        encoded['operations'] = map(encode_dict(Operation),
                                    imap(properties_dict, self.operations))
        encoded['latest_version_id'] = encode(types.Integer())(
            self.latest_version_id)
        return encoded

    def add_operation(self, op):
        """
        Adds an operation to the message, including the required
        object if possible.
        """
        assert op.version_id is None, "the operation {0} is already versioned".\
            format(op)
        model = op.tracked_model
        if model is None:
            raise ValueError("operation linked to model %s "\
                                 "which isn't being tracked" % model)
        if model not in pulled_models: return self
        self.operations.append(op)
        return self

    @session_closing
    def add_unversioned_operations(self, session=None):
        """
        Adds all unversioned operations to this message and
        required objects.
        """
        operations = session.query(Operation).\
            filter(Operation.version_id == None).all()
        if any(op.content_type_id not in synched_models.ids
               for op in operations):
            raise ValueError("version includes operation linked "\
                                 "to model not currently being tracked")
        for op in operations:
            self.add_operation(op)
        return self<|MERGE_RESOLUTION|>--- conflicted
+++ resolved
@@ -150,16 +150,6 @@
             if op.content_type_id not in synched_models.ids:
                 raise ValueError("version includes operation linked "\
                                  "to model not currently being tracked", op)
-<<<<<<< HEAD
-        closeit = session is None
-        session = Session() if closeit else session
-=======
-
-        # if any(op.content_type.model_name not in synched_models
-        #        for op in v.operations):
-        #     raise ValueError("version includes operation linked "\
-        #                          "to model not currently being tracked", bad_op)
->>>>>>> aacf56e4
         self.versions.append(v)
         for op in v.operations:
             self.add_operation(op, swell=swell, session=session)
@@ -184,11 +174,6 @@
         include model extensions or not.
         """
         assert isinstance(request, PullRequestMessage), "invalid request"
-<<<<<<< HEAD
-        session = Session()
-=======
-        cts = session.query(ContentType).all()
->>>>>>> aacf56e4
         versions = session.query(Version)
         if request.latest_version_id is not None:
             versions = versions.\
